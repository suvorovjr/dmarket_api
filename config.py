--- conflicted
+++ resolved
@@ -17,14 +17,10 @@
 
 API_URL = "https://api.dmarket.com"
 API_URL_TRADING = API_URL
-<<<<<<< HEAD
 # GAMES = [Games.CS, Games.DOTA, Games.RUST]
 GAMES = [Games.CS]
-=======
->>>>>>> 38ed917d
 DATABASE_NAME = '/skins.db'
 
-GAMES = [Games.CS, Games.DOTA, Games.RUST]
 BAD_ITEMS = ['key', 'pin', 'sticker', 'case', 'operation', 'pass', 'capsule', 'package', 'challengers',
              'patch', 'music', 'kit', 'graffiti']
 
